# python -m train --config-name=c4_a100x8x4_10m +paths.model_name=270m
defaults:
- synthetic_base
- _self_

num_hosts: 4

mesh:
  d: 16
  t: 1

training:
<<<<<<< HEAD
  warmup_steps: 1800
  steps:        18000
  steps_for_lr: 18000
  learning_rate: 3.0e-3 
=======
  warmup_steps: 900
  steps:        9000 
  steps_for_lr: 9000 
  learning_rate: 1.5e-3
>>>>>>> 7ba16bfd
  tokens:
    batch: 16 
    len: 512
  use_grad_clip: true
<<<<<<< HEAD
 
=======
  use_gpu: false 
  use_checkpoint: false 

>>>>>>> 7ba16bfd
model:
  d_model: 256
  n_q_per_kv: 1
  n_kv: 16 
  d_head: 64 
  d_ff: 1024 
  layers: 8
  vocab: 49 

  base:
    d_model: 256 
    n_q_per_kv: 1
    n_kv: 16 
    d_head: 64 
    d_ff: 1024 

  rope_max_timescale: 10000
  cope_n_pos_max: 64
  apply_cope: true
  apply_rope: true

  a_attn: 1.
  a_output: 1.
  zero_queries: true
  zero_unembed: true

  parameterization: "sp" 
  fully_aligned: false
  gamma_embed: 1. 
  gamma_hidden: 1. 
  gamma_unembed: 1.
  
checkpoint_interval: 9200

paths:
  # root_working_dir can also be a path on a local filesystem
  root_working_dir: "/tmp"<|MERGE_RESOLUTION|>--- conflicted
+++ resolved
@@ -10,28 +10,17 @@
   t: 1
 
 training:
-<<<<<<< HEAD
   warmup_steps: 1800
   steps:        18000
   steps_for_lr: 18000
   learning_rate: 3.0e-3 
-=======
-  warmup_steps: 900
-  steps:        9000 
-  steps_for_lr: 9000 
-  learning_rate: 1.5e-3
->>>>>>> 7ba16bfd
   tokens:
     batch: 16 
     len: 512
   use_grad_clip: true
-<<<<<<< HEAD
- 
-=======
   use_gpu: false 
   use_checkpoint: false 
 
->>>>>>> 7ba16bfd
 model:
   d_model: 256
   n_q_per_kv: 1
