--- conflicted
+++ resolved
@@ -540,15 +540,11 @@
   else:
     logger = None
   main_contained(config, logger)
-<<<<<<< HEAD
-  
-=======
 
   if not training_io.is_device_0():
       task.set_system_tags((task.get_system_tags() or []) + ['hidden'])
 
 
 
->>>>>>> 880b870d
 if __name__ == "__main__":
   main()