--- conflicted
+++ resolved
@@ -24,46 +24,20 @@
 
 PyTree = Any
 
-
 def is_device_0():
-    return int(os.environ['RANK']) == 0 if 'RANK' in os.environ else jax.process_index() == 0
-
+  return int(os.environ['RANK']) == 0 if 'RANK' in os.environ else jax.process_index() == 0
+
+  
 
 @dataclass
 class IOConfig:
-    # Max number of threads to use for IO-bound tasks like saving and loading checkpoints.
-    # Recommendation: about 1MiB/thread is typical, so 1024 thread is reasonable for 1GiB of overhead.
-    # Since this work is IO-bound rather than CPU-bound, it is fine to have many more threads than
-    # CPU cores.
-    max_io_threads: int
-
+  # Max number of threads to use for IO-bound tasks like saving and loading checkpoints.
+  # Recommendation: about 1MiB/thread is typical, so 1024 thread is reasonable for 1GiB of overhead.
+  # Since this work is IO-bound rather than CPU-bound, it is fine to have many more threads than
+  # CPU cores.
+  max_io_threads: int
 
 def log(step: int, logger: Logger, output: PyTree):
-<<<<<<< HEAD
-    """Logs the output of a training step. The output must be a PyTree of f32 arrays."""
-
-    if is_device_0():
-        metrics = {}
-        metrics_dict = {}
-        for path, arr in jax.tree_util.tree_leaves_with_path(output):
-            path = jax.tree_util.keystr(path)
-            arr = jax.device_get(arr)
-            if arr.shape == () and arr.dtype == jnp.float32:
-                if logger:
-                    logger.report_scalar(
-                        title=path, series=path, value=arr, iteration=step)
-                metrics_dict[path] = float(arr)
-            elif arr.dtype == jnp.float32:
-                if logger:
-                    logger.report_histogram(
-                        title=path, series=path, values=arr, iteration=step)
-            else:
-                raise ValueError(
-                    f"Output {path} has unsupported shape {arr.shape} and dtype {arr.dtype}.")
-        now = datetime.datetime.now().strftime("%Y-%m-%d %H:%M:%S")
-        if not logger:
-            print(f"[{now}] Step {step}: {metrics_dict}")
-=======
   """Logs the output of a training step. The output must be a PyTree of f32 arrays."""
 
   if is_device_0():
@@ -84,233 +58,218 @@
       else:
         raise ValueError(f"Output {path} has unsupported shape {arr.shape} and dtype {arr.dtype}.")
     now = datetime.datetime.now().strftime("%Y-%m-%d %H:%M:%S")
-    if not logger:
-      print(f"[{now}] Step {step}: {metrics_dict}")
->>>>>>> 3826f75c
+    # print(f"[{now}] Step {step}: {metrics_dict}")
 
 
 def load_checkpoint_if_it_exists(checkpoint_dir: str, state: PyTree, config: IOConfig) -> Tuple[PyTree, int]:
-    """Loads the latest checkpoint if it exists, otherwise return the initial state.
-
-    In either case, uses the sharding and PyTree structure of `state` to produce the output.
-
-    Since the state may occupy a large amount of memory, this function makes sure to delete `state`
-    before loading the checkpoint. To facilitate this, callers should ensure not to hold on to any
-    additional references to `state` when calling this function.
-
-    Returns state and step number. Step 0 is the initial state, which may or may not have been loaded
-    from a checkpoint.
-    """
-    blosc.use_threads = False  # Blindly following recommendation from https://zarr.readthedocs.io/en/stable/tutorial.html#parallel-computing-and-synchronization
-    checkpoint_dir_pseudofile = fsspec.open(checkpoint_dir)
-    fs = checkpoint_dir_pseudofile.fs
-    checkpoint_dir_path = checkpoint_dir_pseudofile.path
-    del checkpoint_dir_pseudofile
-
-    # Check working_dir for checkpoint files.
-    # Process index 0 selects the checkpoint, then broadcasts it to everyone else.
-    selected_checkpoint = -1
-    if jax.process_index() == 0:
-        if fs.exists(checkpoint_dir_path):
-            # fs.mkdir(checkpoint_dir, create_parents=False)
-            checkpoint_dirs = fs.ls(checkpoint_dir_path)
-            for c in reversed(sorted(checkpoint_dirs)):
-                try:
-                    checkpoint_number = int(os.path.basename(c))
-                except ValueError:
-                    continue
-                root = zarr.open_group(zarr.storage.FSStore(c, fs=fs))
-                if "write_completed" not in root.attrs:
-                    print(
-                        f"zarr 'write_completed' marker is missing in checkpoint {c}; skipping.")
-                    continue
-                selected_checkpoint = checkpoint_number
-                break
-    selected_checkpoint = multihost_utils.broadcast_one_to_all(
-        jnp.int32(selected_checkpoint))
-
-    if selected_checkpoint == -1:
-        print(
-            f"No checkpoints found in {checkpoint_dir_path}, starting from initial state.")
-        return state, 0
-
-    print(
-        f'Found checkpoint {selected_checkpoint} in {checkpoint_dir_path}, starting from there.')
-    return load_zarr(os.path.join(checkpoint_dir, step_to_str(selected_checkpoint)), state, config), selected_checkpoint
+  """Loads the latest checkpoint if it exists, otherwise return the initial state.
+
+  In either case, uses the sharding and PyTree structure of `state` to produce the output.
+
+  Since the state may occupy a large amount of memory, this function makes sure to delete `state`
+  before loading the checkpoint. To facilitate this, callers should ensure not to hold on to any
+  additional references to `state` when calling this function.
+
+  Returns state and step number. Step 0 is the initial state, which may or may not have been loaded
+  from a checkpoint.
+  """
+  blosc.use_threads = False  # Blindly following recommendation from https://zarr.readthedocs.io/en/stable/tutorial.html#parallel-computing-and-synchronization
+  checkpoint_dir_pseudofile = fsspec.open(checkpoint_dir)
+  fs = checkpoint_dir_pseudofile.fs
+  checkpoint_dir_path = checkpoint_dir_pseudofile.path
+  del checkpoint_dir_pseudofile
+
+  # Check working_dir for checkpoint files.
+  # Process index 0 selects the checkpoint, then broadcasts it to everyone else.
+  selected_checkpoint = -1
+  if jax.process_index() == 0:
+    if fs.exists(checkpoint_dir_path):
+      # fs.mkdir(checkpoint_dir, create_parents=False)
+      checkpoint_dirs = fs.ls(checkpoint_dir_path)
+      for c in reversed(sorted(checkpoint_dirs)):
+        try:
+          checkpoint_number = int(os.path.basename(c))
+        except ValueError:
+          continue
+        root = zarr.open_group(zarr.storage.FSStore(c, fs=fs))
+        if "write_completed" not in root.attrs:
+          print(f"zarr 'write_completed' marker is missing in checkpoint {c}; skipping.")
+          continue
+        selected_checkpoint = checkpoint_number
+        break
+  selected_checkpoint = multihost_utils.broadcast_one_to_all(jnp.int32(selected_checkpoint))
+
+  if selected_checkpoint == -1:
+    print(f"No checkpoints found in {checkpoint_dir_path}, starting from initial state.")
+    return state, 0
+    
+  print(f'Found checkpoint {selected_checkpoint} in {checkpoint_dir_path}, starting from there.')
+  return load_zarr(os.path.join(checkpoint_dir, step_to_str(selected_checkpoint)), state, config), selected_checkpoint
 
 
 def save_checkpoint(checkpoint_dir: str, step: int, state: PyTree, config: IOConfig):
-    """Saves a checkpoint for the specified step number.
-
-    See docs/pytree-zarr-checkpoint.md for the checkpoint format.
-    """
-    blosc.use_threads = False
-    checkpoint_file = os.path.join(checkpoint_dir, step_to_str(step))
-    if jax.process_index() == 0:
-        # If there's already a checkpoint at this step, delete it. It might have been a partially
-        # written checkpoint from a previous run.
-        f = fsspec.open(checkpoint_dir)
-        checkpoint_path = os.path.join(f.path, step_to_str(step))
-        if f.fs.exists(checkpoint_path):
-            f.fs.rm(checkpoint_path, recursive=True)
-
-    print(f"[{datetime.datetime.now()}] Saving checkpoint {step} to {checkpoint_file}.")
-    save_zarr(checkpoint_file, state, config)
-    print(f"[{datetime.datetime.now()}] Finished saving checkpoint {step} to {checkpoint_file}.")
+  """Saves a checkpoint for the specified step number.
+  
+  See docs/pytree-zarr-checkpoint.md for the checkpoint format.
+  """
+  blosc.use_threads = False
+  checkpoint_file = os.path.join(checkpoint_dir, step_to_str(step))
+  if jax.process_index() == 0:
+    # If there's already a checkpoint at this step, delete it. It might have been a partially
+    # written checkpoint from a previous run.
+    f = fsspec.open(checkpoint_dir)
+    checkpoint_path = os.path.join(f.path, step_to_str(step))
+    if f.fs.exists(checkpoint_path):
+      f.fs.rm(checkpoint_path, recursive=True)
+  
+  print(f"[{datetime.datetime.now()}] Saving checkpoint {step} to {checkpoint_file}.")
+  save_zarr(checkpoint_file, state, config)
+  print(f"[{datetime.datetime.now()}] Finished saving checkpoint {step} to {checkpoint_file}.")
 
 
 def load_zarr(filename: str, state: PyTree, config: IOConfig) -> PyTree:
-    """Loads a zarr checkpoint from disk.
-
-    See docs/pytree-zarr-checkpoint.md for the checkpoint format.
-    """
-    root = zarr.open_group(filename, mode="r")
-    if "write_completed" not in root.attrs:
-        raise ValueError(
-            f"zarr 'write_completed' marker is missing. Should not have selected this checkpoint to load from.")
-
-    def load_one(path: Tuple, prev: jax.Array) -> jax.Array:
-        path = jax.tree_util.keystr(path)
-        shape = prev.shape
-        sharding = prev.sharding
-        arr = root[path]
-        assert arr.shape == shape, f'Expected shape {shape} but got {arr.shape} for {path} in {filename}'
-        assert arr.dtype == prev.dtype, f'Expected dtype {prev.dtype} but got {arr.dtype} for {path} in {filename}'
-        del prev  # Deallocate memory before loading its replacement!
-        return jax.make_array_from_callback(shape, sharding, lambda shard_index: arr[shard_index])
-
-    state, treedef = jax.tree_util.tree_flatten_with_path(state)
-    with concurrent.futures.ThreadPoolExecutor(max_workers=config.max_io_threads) as executor:
-        state_futures = [executor.submit(
-            load_one, path, shape) for (path, shape) in state]
-        states = [f.result() for f in state_futures]
-    return jax.tree_util.tree_unflatten(treedef, states)
+  """Loads a zarr checkpoint from disk.
+  
+  See docs/pytree-zarr-checkpoint.md for the checkpoint format.
+  """
+  root = zarr.open_group(filename, mode="r")
+  if "write_completed" not in root.attrs:
+    raise ValueError(f"zarr 'write_completed' marker is missing. Should not have selected this checkpoint to load from.")
+
+  def load_one(path: Tuple, prev: jax.Array) -> jax.Array:
+    path = jax.tree_util.keystr(path)
+    shape = prev.shape
+    sharding = prev.sharding
+    arr = root[path]
+    assert arr.shape == shape, f'Expected shape {shape} but got {arr.shape} for {path} in {filename}'
+    assert arr.dtype == prev.dtype, f'Expected dtype {prev.dtype} but got {arr.dtype} for {path} in {filename}'
+    del prev  # Deallocate memory before loading its replacement!
+    return jax.make_array_from_callback(shape, sharding, lambda shard_index: arr[shard_index])
+
+  state, treedef = jax.tree_util.tree_flatten_with_path(state)
+  with concurrent.futures.ThreadPoolExecutor(max_workers=config.max_io_threads) as executor:
+    state_futures = [executor.submit(load_one, path, shape) for (path, shape) in state]
+    states = [f.result() for f in state_futures]
+  return jax.tree_util.tree_unflatten(treedef, states)
 
 
 def save_zarr(filename: str, state: PyTree, config: IOConfig):
-    """Saves a zarr checkpoint to disk.
-
-    See docs/pytree-zarr-checkpoint.md for the checkpoint format.
-    """
-    state, _treedef = jax.tree_util.tree_flatten_with_path(state)
-
-    if jax.process_index() == 0:
-        # Create the zarr file and all the arrays.
-        try:
-            root = zarr.open_group(filename, mode='w-')
-        except zarr.errors.ContainsGroupError:
-            raise ValueError(f"Checkpoint {filename} already exists.")
-        for path, arr in state:
-            path = jax.tree_util.keystr(path)
-            chunk_shape = arr.sharding.shard_shape(arr.shape)
-            root.empty(path, shape=arr.shape,
-                       chunks=chunk_shape, dtype=arr.dtype)
-    multihost_utils.sync_global_devices("save_zarr_begin")
-
-    root = zarr.open_group(filename, mode='r+')
-
-    def save_shard(dst: zarr.Array, shard: jax.Array, index: Tuple[int, ...]):
-        dst[index] = np.asarray(shard)
-
-    with concurrent.futures.ThreadPoolExecutor(max_workers=config.max_io_threads) as executor:
-        for path, arr in state:
-            path = jax.tree_util.keystr(path)
-            dst = root[path]
-            assert dst.chunks == arr.sharding.shard_shape(arr.shape)
-            for shard in arr.addressable_shards:
-                if shard.replica_id == 0:
-                    executor.submit(save_shard, dst, shard.data, shard.index)
-
-    multihost_utils.sync_global_devices("save_zarr_end")
-    if jax.process_index() == 0:
-        root.attrs["write_completed"] = True
-    multihost_utils.sync_global_devices("save_zarr_committed")
-
+  """Saves a zarr checkpoint to disk.
+  
+  See docs/pytree-zarr-checkpoint.md for the checkpoint format.
+  """
+  state, _treedef = jax.tree_util.tree_flatten_with_path(state)
+
+  if jax.process_index() == 0:
+    # Create the zarr file and all the arrays.
+    try:
+      root = zarr.open_group(filename, mode='w-')
+    except zarr.errors.ContainsGroupError:
+      raise ValueError(f"Checkpoint {filename} already exists.")
+    for path, arr in state:
+      path = jax.tree_util.keystr(path)
+      chunk_shape = arr.sharding.shard_shape(arr.shape)
+      root.empty(path, shape=arr.shape, chunks=chunk_shape, dtype=arr.dtype)
+  multihost_utils.sync_global_devices("save_zarr_begin")
+
+  root = zarr.open_group(filename, mode='r+')
+
+  def save_shard(dst: zarr.Array, shard: jax.Array, index: Tuple[int, ...]):
+    dst[index] = np.asarray(shard)
+
+  with concurrent.futures.ThreadPoolExecutor(max_workers=config.max_io_threads) as executor:
+    for path, arr in state:
+      path = jax.tree_util.keystr(path)
+      dst = root[path]
+      assert dst.chunks == arr.sharding.shard_shape(arr.shape)
+      for shard in arr.addressable_shards:
+        if shard.replica_id == 0:
+          executor.submit(save_shard, dst, shard.data, shard.index)
+  
+  multihost_utils.sync_global_devices("save_zarr_end")
+  if jax.process_index() == 0:
+    root.attrs["write_completed"] = True
+  multihost_utils.sync_global_devices("save_zarr_committed")
 
 def step_to_str(step: int) -> str:
-    """Converts a step number to a string with leading zeros.
-
-    We pad up to 10 digits so that lexicographic order matches numerical. 1e10 training steps
-    should be enough for anyone: the biggest runs as of 2024 are probably around 1e7 tokens/batch,
-    1e13 tokens total, so 1e6 training steps total.
-    """
-    return str(step).zfill(10)
-
+  """Converts a step number to a string with leading zeros.
+  
+  We pad up to 10 digits so that lexicographic order matches numerical. 1e10 training steps
+  should be enough for anyone: the biggest runs as of 2024 are probably around 1e7 tokens/batch,
+  1e13 tokens total, so 1e6 training steps total.
+  """
+  return str(step).zfill(10)
 
 _PROFILE_DIR = None
 
-
 def start_profile():
-    """Starts gathering a JAX profile."""
-    # Get fresh temporary directory
-    global _PROFILE_DIR
-    _PROFILE_DIR = tempfile.mkdtemp()
-    print(f'[{datetime.datetime.now()}] Starting profile, saving to {_PROFILE_DIR}')
-    jax.profiler.start_trace(_PROFILE_DIR, create_perfetto_trace=True)
-
-
+  """Starts gathering a JAX profile."""
+  # Get fresh temporary directory
+  global _PROFILE_DIR
+  _PROFILE_DIR = tempfile.mkdtemp()
+  print(f'[{datetime.datetime.now()}] Starting profile, saving to {_PROFILE_DIR}')
+  jax.profiler.start_trace(_PROFILE_DIR, create_perfetto_trace=True)
+  
 def stop_profile(working_dir: str):
-    """Stops gathering the JAX profile and saves it to a file."""
-    global _PROFILE_DIR
-    jax.profiler.stop_trace()
-    print(f'[{datetime.datetime.now()}] Finished profile, copying to {working_dir}')
-    fsspec_put(_PROFILE_DIR + '/', working_dir + '/')
-    shutil.rmtree(_PROFILE_DIR)
-    print(f'[{datetime.datetime.now()}] Finished copying profile to {working_dir}')
-    _PROFILE_DIR = None
+  """Stops gathering the JAX profile and saves it to a file."""
+  global _PROFILE_DIR
+  jax.profiler.stop_trace()
+  print(f'[{datetime.datetime.now()}] Finished profile, copying to {working_dir}')
+  fsspec_put(_PROFILE_DIR + '/', working_dir + '/')
+  shutil.rmtree(_PROFILE_DIR)
+  print(f'[{datetime.datetime.now()}] Finished copying profile to {working_dir}')
+  _PROFILE_DIR = None
 
 
 def fsspec_put(local_src: str, remote_dst: str):
-    """Copies a file from local disk to a remote location specified by a fsspec path."""
-    f = fsspec.open(remote_dst)
-    fs = f.fs
-    path = f.path
-    del f
-    print(f'Put {local_src} to {path}')
-    fs.put(local_src, path, recursive=True, create_parents=True)
+  """Copies a file from local disk to a remote location specified by a fsspec path."""
+  f = fsspec.open(remote_dst)
+  fs = f.fs
+  path = f.path
+  del f
+  print(f'Put {local_src} to {path}')
+  fs.put(local_src, path, recursive=True, create_parents=True)
 
 
 def save_hlo_svg(filespec: str, compiled: jax.stages.Compiled):
-    """Saves a compiled function's HLO to an SVG file."""
-    compiled_hlo_dot = xla_client._xla.hlo_module_to_dot_graph(
-        compiled.runtime_executable().hlo_modules()[0])
-    with tempfile.TemporaryDirectory() as d:
-        with open(os.path.join(d, "hlo.dot"), "w") as f:
-            f.write(compiled_hlo_dot)
-        hlo_orig_svg = os.path.join(d, "hlo.original.svg")
-        hlo_svg = os.path.join(d, "hlo.svg")
-        os.system(f"dot -Tsvg {f.name} -o{hlo_orig_svg}")
-        # Edit the SVG to remove everything before <svg>. There's a bunch of hover CSS that massively slows down
-        # rendering in Chrome and adds little value: it just highlights edges when you hover over them.
-        with open(hlo_orig_svg, "r") as f:
-            svg = f.read()
-            svg = svg[svg.index("<svg "):]
-        with open(hlo_svg, "w") as f:
-            f.write(svg)
-        fsspec_put(hlo_svg, filespec)
+  """Saves a compiled function's HLO to an SVG file."""
+  compiled_hlo_dot = xla_client._xla.hlo_module_to_dot_graph(compiled.runtime_executable().hlo_modules()[0])
+  with tempfile.TemporaryDirectory() as d:
+    with open(os.path.join(d, "hlo.dot"), "w") as f:
+      f.write(compiled_hlo_dot)
+    hlo_orig_svg = os.path.join(d, "hlo.original.svg")
+    hlo_svg = os.path.join(d, "hlo.svg")
+    os.system(f"dot -Tsvg {f.name} -o{hlo_orig_svg}")
+    # Edit the SVG to remove everything before <svg>. There's a bunch of hover CSS that massively slows down
+    # rendering in Chrome and adds little value: it just highlights edges when you hover over them.
+    with open(hlo_orig_svg, "r") as f:
+      svg = f.read()
+      svg = svg[svg.index("<svg "):]
+    with open(hlo_svg, "w") as f:
+      f.write(svg)
+    fsspec_put(hlo_svg, filespec)
 
 
 def mkdir(filespec: str):
-    """Creates a directory at the specified (possibly remote) fsspec path."""
-    f = fsspec.open(filespec)
-    fs = f.fs
-    path = f.path
-    del f
-    if not fs.exists(path):
-        fs.mkdir(path, create_parents=False)
+  """Creates a directory at the specified (possibly remote) fsspec path."""
+  f = fsspec.open(filespec)
+  fs = f.fs
+  path = f.path
+  del f
+  if not fs.exists(path):
+    fs.mkdir(path, create_parents=False)
 
 
 def get_flops_per_device():
-    """Gets the FLOPS per device for the current device kind."""
-    device = jax.devices()[0].device_kind
-    if device.startswith("NVIDIA A100"):
-        result = 312e12
-    elif device.startswith("TPU v4"):
-        result = 275e12
-    else:
-        print(
-            f'Unrecognized device, assuming ridiculously low 1 MFLOPS. Device name: {device}')
-        result = 1e6
-    print(f'Device kind: {device}')
-    print(f'FLOPS per device: {result:_}')
-    return result+  """Gets the FLOPS per device for the current device kind."""
+  device = jax.devices()[0].device_kind
+  if device.startswith("NVIDIA A100"):
+    result = 312e12
+  elif device.startswith("TPU v4"):
+    result = 275e12
+  else:
+    print(f'Unrecognized device, assuming ridiculously low 1 MFLOPS. Device name: {device}')
+    result = 1e6
+  print(f'Device kind: {device}')
+  print(f'FLOPS per device: {result:_}')
+  return result