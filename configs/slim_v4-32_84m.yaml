--- conflicted
+++ resolved
@@ -3,27 +3,12 @@
   - slim_base
   - _self_
 
-<<<<<<< HEAD
-=======
-num_hosts: 4
-
-mesh:
-  d: 16
-  t: 1
-
 training:
   warmup_steps: 300
-  steps:        3000
+  steps: 3000
   steps_for_lr: 3000
-  learning_rate: 1.0e-3
-  tokens:
-    length: 2048
-    batch: 256
-  use_grad_clip: true
-  use_gpu: false
-  use_single_pod: false
+  learning_rate: 1.0.e-3
 
->>>>>>> b1473790
 model:
   d_model: 512
   n_q_per_kv: 1
@@ -48,4 +33,4 @@
   fully_aligned: false
   gamma_embed: 1.
   gamma_hidden: 1.
-  gamma_unembed: 1.+  gamma_unembed: 1.
