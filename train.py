"""Main training loop, including the model, loss function, and optimizer."""

import operator
import os
import time
import subprocess
import signal

import env

env.set_variables()
import shardlib.shardtypes as shardtypes

shardtypes.register_with_typeguard()
import gcsfs  # Needed for clearml setup

import datetime
from collections import defaultdict
from functools import cached_property, partial
from typing import Any, Optional, Tuple, Union
import hydra
from typeguard import typechecked
from dataclasses import dataclass
import jax
from jax import Array, lax
from jax.sharding import PartitionSpec
import jax.numpy as jnp
import math
from input_loader import (
    FlatTokensParams,
    HuggingFaceDataParams,
    TokenBatch,
    TokenBatchParams,
    get_loader,
)
from shardlib.shardtypes import bf16, bool_, f32, pytree_dataclass, u32, make_shardings
import shardlib.shardops as shardops

P = PartitionSpec
import einops
import jax_extra
from jax_extra import fold_in_str, explicit_activation_checkpointing, save_for_backward
import os
import training_io
from clearml import Task
from jax.experimental import mesh_utils
from jax.sharding import Mesh
from jax.tree_util import tree_leaves
import signal

PRNGKey = Any


@dataclass(frozen=True)
<<<<<<< HEAD
class BaseWidths:
=======
class Hparams:
>>>>>>> 6f813c52
    d_model: int
    n_q_per_kv: int
    n_kv: int
    d_head: int
    layers: int
<<<<<<< HEAD
    d_ff: int


@dataclass(frozen=True)
class Hparams:
    d_model: int
    n_q_per_kv: int
    n_kv: int
    d_head: int
    layers: int
    vocab: int
    d_ff: int
    rope_max_timescale: int
    base: BaseWidths
    a_attn: float
    a_output: float


perform_coord_check = True


@pytree_dataclass
class Model:
    embed: f32["vocab/t d_model/d"]
    unembed: f32["vocab/t d_model/d"]
    ln1: f32["layers d_model/t/d"]
    ln2: f32["layers d_model/t/d"]
    w_q: f32["layers d_model/d n_q_per_kv n_kv/t d_head"]
    w_kv: f32["layers 2 d_model/d n_kv/t d_head"]
    w_o: f32["layers d_model/d n_q_per_kv n_kv/t d_head"]
    w_gate: f32["layers d_model/d d_ff/t"]
    w_up: f32["layers d_model/d d_ff/t"]
    w_down: f32["layers d_model/d d_ff/t"]
    final_layer_norm: f32["d_model/d/t"]

    coord_checks_per_activation = defaultdict(lambda: [])

    @staticmethod
    @typechecked
    def init(h: Hparams, rng: PRNGKey) -> "Model":
        embed = jax.random.normal(
            jax_extra.fold_in_str(rng, "embed"), (h.vocab, h.d_model), dtype=jnp.float32
        )
        # https://github.com/google/jax/issues/20390 for ones_like with sharding.
        ln1 = jnp.ones((h.layers, h.d_model), dtype=jnp.float32)
        ln2 = jnp.ones((h.layers, h.d_model), dtype=jnp.float32)
        final_layer_norm = jnp.ones((h.d_model,), dtype=jnp.float32)

        # All of wi/wq/wo/wo/w_kv use truncated_normal initializers with 'fan_in' scaling,
        # i.e. variance set to 1.0/fan_in.
        # The constant is stddev of standard normal truncated to (-2, 2)
        truncated_normal_stddev = 0.87962566103423978

        base = h.base

        # scale for tensors with d_model fan_in and truncated normal truncated to (-2, 2)
        d_model_scale = 1 / (math.sqrt(h.d_model) * truncated_normal_stddev)

        w_k_scale = d_model_scale * h.a_attn * math.sqrt(base.d_head) / h.d_head
        w_v_scale = d_model_scale

        total_head_dim = h.n_q_per_kv * h.n_kv * h.d_head
        w_o_scale = 1 / (math.sqrt(total_head_dim) * truncated_normal_stddev)
        w_up_scale = d_model_scale
        w_down_scale = 1 / (math.sqrt(h.d_ff) * truncated_normal_stddev)

        w_kv_shape = (h.layers, 2, h.d_model, h.n_kv, h.d_head)
        w_kv = jax.random.truncated_normal(
            fold_in_str(rng, "w_kv"), -2, 2, w_kv_shape, dtype=jnp.float32
        )
        w_kv = jnp.where(
            jnp.arange(2)[None, :, None, None, None] < 1,
            w_kv * w_k_scale,
            w_kv * w_v_scale,
        )

        w_q_shape = (h.layers, h.d_model, h.n_q_per_kv, h.n_kv, h.d_head)
        w_q = jnp.zeros(w_q_shape, dtype=jnp.float32)
        w_o_shape = w_q_shape
        w_o = w_o_scale * jax.random.truncated_normal(
            fold_in_str(rng, "w_o"), -2, 2, w_o_shape, dtype=jnp.float32
        )

        ff_shape = (h.layers, h.d_model, h.d_ff)
        w_gate = w_up_scale * jax.random.truncated_normal(
            fold_in_str(rng, "w_gate"), -2, 2, ff_shape, dtype=jnp.float32
        )
        w_up = w_up_scale * jax.random.truncated_normal(
            fold_in_str(rng, "w_up"), -2, 2, ff_shape, dtype=jnp.float32
        )
        w_down = w_down_scale * jax.random.truncated_normal(
            fold_in_str(rng, "w_down"), -2, 2, ff_shape, dtype=jnp.float32
        )

        unembed = jnp.zeros((h.vocab, h.d_model), dtype=jnp.float32)

        arrays = Model(
            embed=embed,
            unembed=unembed,
            ln1=ln1,
            ln2=ln2,
            w_q=w_q,
            w_kv=w_kv,
            w_o=w_o,
            w_gate=w_gate,
            w_up=w_up,
            w_down=w_down,
            final_layer_norm=final_layer_norm,
        )
        shardings = make_shardings(Model)
        return jax.tree.map(lax.with_sharding_constraint, arrays, shardings)

=======
    vocab: int
    d_ff: int
    rope_max_timescale: int


@pytree_dataclass
class Model:
    embed: f32["vocab/t d_model/d"]
    unembed: f32["vocab/t d_model/d"]
    ln1: f32["layers d_model/t/d"]
    ln2: f32["layers d_model/t/d"]
    w_q: f32["layers d_model/d n_q_per_kv n_kv/t d_head"]
    w_kv: f32["layers 2 d_model/d n_kv/t d_head"]
    w_o: f32["layers d_model/d n_q_per_kv n_kv/t d_head"]
    w_gate: f32["layers d_model/d d_ff/t"]
    w_up: f32["layers d_model/d d_ff/t"]
    w_down: f32["layers d_model/d d_ff/t"]
    final_layer_norm: f32["d_model/d/t"]

    @staticmethod
    @typechecked
    def init(h: Hparams, rng: PRNGKey) -> "Model":
        embed = jax.random.normal(
            jax_extra.fold_in_str(rng, "embed"), (h.vocab, h.d_model), dtype=jnp.float32
        )
        # https://github.com/google/jax/issues/20390 for ones_like with sharding.
        ln1 = jnp.ones((h.layers, h.d_model), dtype=jnp.float32)
        ln2 = jnp.ones((h.layers, h.d_model), dtype=jnp.float32)
        final_layer_norm = jnp.ones((h.d_model,), dtype=jnp.float32)

        # All of wi/wq/wo/wo/w_kv use truncated_normal initializers with 'fan_in' scaling,
        # i.e. variance set to 1.0/fan_in.
        # The constant is stddev of standard normal truncated to (-2, 2)
        truncated_normal_stddev = 0.87962566103423978

        # scale for tensors with d_model fan_in and truncated normal truncated to (-2, 2)
        d_model_scale = 1 / (math.sqrt(h.d_model) * truncated_normal_stddev)

        w_kv_scale = d_model_scale
        w_q_scale = d_model_scale / math.sqrt(h.d_head)
        total_head_dim = h.n_q_per_kv * h.n_kv * h.d_head
        w_o_scale = 1 / (math.sqrt(total_head_dim) * truncated_normal_stddev)
        w_up_scale = d_model_scale
        w_down_scale = 1 / (math.sqrt(h.d_ff) * truncated_normal_stddev)
        unembed_scale = d_model_scale

        w_kv_shape = (h.layers, 2, h.d_model, h.n_kv, h.d_head)
        w_kv = w_kv_scale * jax.random.truncated_normal(
            fold_in_str(rng, "w_kv"), -2, 2, w_kv_shape, dtype=jnp.float32
        )
        w_q_shape = (h.layers, h.d_model, h.n_q_per_kv, h.n_kv, h.d_head)
        w_q = w_q_scale * jax.random.truncated_normal(
            fold_in_str(rng, "w_q"), -2, 2, w_q_shape, dtype=jnp.float32
        )
        w_kv_shape = (h.layers, 2, h.d_model, h.n_kv, h.d_head)
        w_kv = w_kv_scale * jax.random.truncated_normal(
            fold_in_str(rng, "w_kv"), -2, 2, w_kv_shape, dtype=jnp.float32
        )
        w_o_shape = w_q_shape
        w_o = w_o_scale * jax.random.truncated_normal(
            fold_in_str(rng, "w_o"), -2, 2, w_o_shape, dtype=jnp.float32
        )

        ff_shape = (h.layers, h.d_model, h.d_ff)
        w_gate = w_up_scale * jax.random.truncated_normal(
            fold_in_str(rng, "w_gate"), -2, 2, ff_shape, dtype=jnp.float32
        )
        w_up = w_up_scale * jax.random.truncated_normal(
            fold_in_str(rng, "w_up"), -2, 2, ff_shape, dtype=jnp.float32
        )
        w_down = w_down_scale * jax.random.truncated_normal(
            fold_in_str(rng, "w_down"), -2, 2, ff_shape, dtype=jnp.float32
        )

        unembed = unembed_scale * jax.random.truncated_normal(
            fold_in_str(rng, "unembed"), -2, 2, (h.vocab, h.d_model), dtype=jnp.float32
        )
        arrays = Model(
            embed=embed,
            unembed=unembed,
            ln1=ln1,
            ln2=ln2,
            w_q=w_q,
            w_kv=w_kv,
            w_o=w_o,
            w_gate=w_gate,
            w_up=w_up,
            w_down=w_down,
            final_layer_norm=final_layer_norm,
        )
        shardings = make_shardings(Model)
        return jax.tree.map(lax.with_sharding_constraint, arrays, shardings)

>>>>>>> 6f813c52
    @typechecked
    def forward_pass(
        self, h: Hparams, ids: u32[b"B/d L"], is_seq_start: bool_[b"B/d L"]
    ) -> f32[b"B/d L V/t"]:
        ##### Initial embedding lookup.
        embed = shardops.all_gather("V/t M/d -> V/t M", jnp.bfloat16(self.embed))
        x = shardops.index_unreduced("[V/t] M, B/d L -> B/d L M", embed, ids)
        x = shardops.psum_scatter("B/d L M -> B/d L M/t", x)

        L = ids.shape[1]
        segment_ids = jnp.cumsum(is_seq_start, axis=1)
        segment_mask: bool_[b"B/d L L"] = (
            segment_ids[:, :, jnp.newaxis] == segment_ids[:, jnp.newaxis, :]
        )
        segment_mask: bool_[b"B/d L L 1 1"] = segment_mask[
            ..., jnp.newaxis, jnp.newaxis
        ]  # add axes for q_per_k, num_kv_heads dimensions
        causal_mask: bool_[b"1 L L 1 1"] = jnp.tril(
            jnp.ones((L, L), dtype=jnp.bool_), 0
        )[jnp.newaxis, ..., jnp.newaxis, jnp.newaxis]
        causal_mask: bool_[b"B/d L L 1 1"] = jnp.logical_and(segment_mask, causal_mask)

        rope_table = RopeTable.create(L, h)

        ##### Transformer blocks.
        @explicit_activation_checkpointing
        @typechecked
        def loop_body(
            x: bf16[b"B/d L M/t"], layer_weights: Any
        ) -> Tuple[bf16[b"B/d L M/t"], Tuple[()]]:
            w_q, w_kv, w_o, w_gate, w_up, w_down, ln1, ln2 = layer_weights

            # Pre-attention RMSNorm
            ln1 = shardops.all_gather("M/t/d -> M", jnp.float32(ln1))
            gx = shardops.all_gather("B/d L M/t -> B/d L M", x)
            nx = jnp.bfloat16(rms_norm(gx) * ln1)

            # Attention, using Grouped Query Attention and RoPE position embeddings.
            w_q = shardops.all_gather("M/d Q K/t D -> M Q K/t D", jnp.bfloat16(w_q))
            q = save_for_backward(
                shardops.einsum_unreduced(
                    "B/d L M, M Q K/t D -> B/d L Q K/t D", nx, w_q
                )
            )
            q = rope_table.apply("L D -> 1 L 1 1 D", q)
<<<<<<< HEAD
            print(f"{q.shape}")
=======
>>>>>>> 6f813c52
            w_kv = shardops.all_gather("2 M/d K/t D -> 2 M K/t D", jnp.bfloat16(w_kv))
            k, v = shardops.einsum_unreduced(
                "B/d L M, k_v M K/t D -> k_v B/d L K/t D", nx, w_kv
            )
            k = save_for_backward(k)
            v = save_for_backward(v)
            k = rope_table.apply("L d -> 1 L 1 d", k)
            logits = shardops.einsum_unreduced(
                "B/d Qlen Q K/t D, B/d Klen K/t D -> B/d Qlen Klen Q K/t",
                q,
                k,
                preferred_element_type=jnp.float32,
            )
            logits = jnp.where(causal_mask, logits, -1e10)
            probs = jnp.bfloat16(jax.nn.softmax(logits, axis=2))
            attn_out = shardops.einsum_unreduced(
                "B/d Qlen Klen Q K/t, B/d Klen K/t D -> B/d Qlen Q K/t D", probs, v
            )
            w_o = shardops.all_gather("M/d Q K/t D -> M Q K/t D", jnp.bfloat16(w_o))
            attn_out = shardops.einsum_unreduced(
                "B/d Qlen Q K/t D, M Q K/t D -> B/d Qlen M", attn_out, w_o
            )
            attn_out = shardops.psum_scatter("B/d Qlen M -> B/d Qlen M/t", attn_out)
            x = save_for_backward(x + attn_out)

            # Pre-FFN RMSNorm
            ln2 = save_for_backward(shardops.all_gather("M/t/d -> M", jnp.float32(ln2)))
            gx = shardops.all_gather("B/d L M/t -> B/d L M", x)
            nx = jnp.bfloat16(rms_norm(gx) * ln2)

            # FFN, using SwiGLU
            w_gate = shardops.all_gather("M/d F/t -> M F/t", jnp.bfloat16(w_gate))
            gate_proj = save_for_backward(
                shardops.einsum_unreduced("B/d L M, M F/t -> B/d L F/t", nx, w_gate)
            )
            w_up = shardops.all_gather("M/d F/t -> M F/t", jnp.bfloat16(w_up))
            up_proj = save_for_backward(
                shardops.einsum_unreduced("B/d L M, M F/t -> B/d L F/t", nx, w_up)
            )
            y = jax.nn.swish(gate_proj) * up_proj
            w_down = shardops.all_gather("M/d F/t -> M F/t", jnp.bfloat16(w_down))
            ffn_out = shardops.einsum_unreduced(
                "B/d L F/t, M F/t -> B/d L M", y, w_down
            )
            ffn_out = shardops.psum_scatter("B/d L M -> B/d L M/t", ffn_out)

            return jnp.bfloat16(x + ffn_out), ()

        x, () = jax.lax.scan(
            loop_body,
            jnp.bfloat16(x),
            (
                self.w_q,
                self.w_kv,
                self.w_o,
                self.w_gate,
                self.w_up,
                self.w_down,
                self.ln1,
                self.ln2,
            ),
        )

        ##### Final layernorm and output projection.
        x = shardops.all_gather("B/d L M/t -> B/d L M", x)
        ln = shardops.all_gather("M/t/d -> M", jnp.float32(self.final_layer_norm))
        x = jnp.bfloat16(rms_norm(x) * ln)
<<<<<<< HEAD
        unembed_scale = h.a_output * math.sqrt(h.base.d_model) / h.d_model
        unembed = unembed_scale * shardops.all_gather(
            "V/t M/d -> V/t M", jnp.bfloat16(self.unembed)
        )
=======
        unembed = shardops.all_gather("V/t M/d -> V/t M", jnp.bfloat16(self.unembed))
>>>>>>> 6f813c52
        logits = shardops.einsum_unreduced(
            "B/d L M, V/t M -> B/d L V/t",
            x,
            unembed,
            preferred_element_type=jnp.float32,
        )

        return logits

    @typechecked
    def loss(self, h: Hparams, batch: TokenBatch) -> f32[b""]:
        # Given sequence-packed targets:
        #   [[1, 2], [3, 4, 5], [6, 7, 8, 9]]
        # we want inputs:
        #   [[0, 1], [0, 3, 4], [0, 6, 7, 8]]
        # which we get by shifting the targets right by 1 and
        # masking sequence-start tokens to 0.
        inputs = jnp.pad(batch.targets[:, :-1], pad_width=((0, 0), (1, 0)))
        is_seq_start: bool_[b"batch/d len"] = batch.is_seq_start
        inputs: u32[b"batch/d len"] = jnp.where(is_seq_start, 0, inputs)

        logits: f32[b"batch/d len V/t"] = self.forward_pass(h, inputs, is_seq_start)
        max_logits: f32[b"batch/d len 1"] = lax.pmax(
            jnp.max(lax.stop_gradient(logits), axis=-1, keepdims=True), "t"
        )
        logits = logits - max_logits
        sum_logits = lax.psum(jnp.sum(jnp.exp(logits), axis=-1, keepdims=True), "t")
        logsumexp = jnp.log(sum_logits)
        logprobs: f32[b"batch/d len V/t"] = logits - logsumexp
        logprobs_at_targets = shardops.index_unreduced(
            "batch/d len [V/t], batch/d len -> batch/d len", logprobs, batch.targets
        )
        logprobs_at_targets = shardops.psum_scatter(
            "batch/d len -> batch/d len/t", logprobs_at_targets
        )
        tokens_in_global_batch = logprobs_at_targets.size * jax.lax.psum(1, ("d", "t"))
        return -jnp.sum(logprobs_at_targets) / jnp.float32(tokens_in_global_batch)


@pytree_dataclass
class RopeTable:
    sin: f32["len d_head2"]
    cos: f32["len d_head2"]

    @staticmethod
    def create(max_len: int, hparams: Hparams) -> "RopeTable":
        rope_max_timescale = hparams.rope_max_timescale
        d_head = hparams.d_head
        d = d_head // 2
        # endpoint=False is equivalent to what MaxText does. endpoint=True would be more natural, though.
        timescale = jnp.logspace(
            0, jnp.log10(jnp.float32(rope_max_timescale)), d, endpoint=False
        )
        position = jnp.arange(max_len, dtype=jnp.int32)
        sinusoid_inp = jnp.float32(position[:, jnp.newaxis]) / timescale[jnp.newaxis, :]
        sin = jnp.sin(sinusoid_inp)
        cos = jnp.cos(sinusoid_inp)
        return RopeTable(sin=sin, cos=cos)

    def apply(self, rearrange_spec, x):
        x1, x2 = jnp.split(x, 2, axis=-1)
        sin = einops.rearrange(self.sin, rearrange_spec)
        cos = einops.rearrange(self.cos, rearrange_spec)
        r1 = x1 * cos - x2 * sin
        r2 = x2 * cos + x1 * sin
        return jnp.append(r1, r2, axis=-1)


@typechecked
def rms_norm(x: bf16[b"batch/d len M"]) -> bf16[b"batch/d len M"]:
    mean2 = save_for_backward(
        jnp.mean(jax.lax.square(jnp.float32(x)), axis=-1, keepdims=True)
    )
    return jnp.bfloat16(x * jax.lax.rsqrt(mean2 + 1e-6))


@pytree_dataclass
class Metrics:
    loss: f32[b""]
    learning_rate: f32[b""]
    grad_norm: f32[b""]
    raw_grad_norm: f32[b""]


@dataclass(frozen=True)
class TrainingHparams:
    adam_b1: float
    adam_b2: float
    adam_eps: float
    adam_eps_root: float
    weight_decay: float
    warmup_steps: int
    steps: int
    steps_for_lr: int
    cosine_learning_rate_final_fraction: float
    learning_rate: float
    tokens: TokenBatchParams
    seed: int
    queue: Optional[str] = None
    use_grad_clip: bool = True


@pytree_dataclass
class State:
    weights: Model
    adam_mu: Model
    adam_nu: Model

    @staticmethod
    def init(hparams: Hparams, rng: PRNGKey) -> "State":
        weights = Model.init(hparams, rng)
        adam_mu = jax.tree.map(lambda p: p * 0.0, weights)
        adam_nu = jax.tree.map(lambda p: p * 0.0, weights)
        return State(weights=weights, adam_mu=adam_mu, adam_nu=adam_nu)


@partial(jax.jit, static_argnums=(2, 3), donate_argnums=(0,))
def training_step(
    state: State,
    step: u32[b""],
    h: Hparams,
    hparams: TrainingHparams,
    batch: TokenBatch,
) -> Tuple[Any, Metrics]:
    @partial(
        shardtypes.typed_shard_map, check_rep=False
    )  # check_rep=False for https://github.com/google/jax/issues/20335
    def sharded_step(
        state: State, step: u32[b""], batch: TokenBatch
    ) -> Tuple[State, Metrics]:
        loss, grad = jax.value_and_grad(lambda weights: weights.loss(h, batch))(
            state.weights
        )
        # Gradients have already been reduced across chips because the gradient of the weight `all_gather`
        # is weight-gradient `psum_scatter`. Loss, on the other hand, hasn't been reduced across chips: if we
        # did that inside the autodiff, we'd be double-reducing the loss, effectively multiplying it by the
        # amount of data parallelism.
        #
        # So we reduce the loss across chips _outside_ the autodiff.
        loss = jax.lax.psum(loss, ("d", "t"))

        # Other than global-norm of gradients, no other communication is needed during the weight update,
        # because weights and grads are already fully sharded, as checked below.

        # Calculate learning rate from step number.
        # We use linear warmup then cosine decay. See https://arxiv.org/pdf/2307.09288.pdf section 2.2
        warmup_lr = (
            jnp.float32(step) / jnp.float32(hparams.warmup_steps)
        ) * hparams.learning_rate
        cosine = jnp.cos(
            jnp.pi
            * (
                jnp.float32(step - hparams.warmup_steps)
                / jnp.float32(hparams.steps_for_lr - hparams.warmup_steps)
            )
        )
        cosine_lr = hparams.learning_rate * (
            hparams.cosine_learning_rate_final_fraction
            + (1 - hparams.cosine_learning_rate_final_fraction) * (cosine * 0.5 + 0.5)
        )
        lr = jnp.where(step < hparams.warmup_steps, warmup_lr, cosine_lr)

        # AdamW optimizer with global gradient clipping.
        grad_leaves, grad_treedef = jax.tree_util.tree_flatten(grad)
        global_norm_square = jnp.float32(0.0)
        for g in grad_leaves:
            assert g.dtype == jnp.float32
            global_norm_square += jnp.sum(jax.lax.square(g))
        global_norm_square = jax.lax.psum(global_norm_square, ("d", "t"))
        global_norm = jnp.sqrt(global_norm_square)
<<<<<<< HEAD

        base = h.base

        lr_scales = Model(
            embed=1.0,
            unembed=1.0,
            ln1=1.0,
            ln2=1.0,
            w_q=h.d_model / base.d_model,
            w_kv=h.d_model / base.d_model,
            w_o=h.d_head
            * h.n_kv
            * h.n_q_per_kv
            / (base.d_head * base.n_kv * base.n_q_per_kv),
            w_gate=h.d_model / base.d_model,
            w_up=h.d_model / base.d_model,
            w_down=h.d_ff / base.d_ff,
            final_layer_norm=1.0,
        )

        if hparams.use_grad_clip:
            clip_value = base.d_model / h.d_model
            # according to claude this might have to be a fixed value across all widths
            # TODO: check what is correct
            rescale = jnp.minimum(1.0, clip_value / global_norm)
=======
        if hparams.use_grad_clip:
            rescale = jnp.minimum(1.0, 1.0 / global_norm)
>>>>>>> 6f813c52
        else:
            rescale = 1.0

        new_ps = []
        new_mus = []
        new_nus = []
<<<<<<< HEAD
        for p, g, mu, nu, spec, scale in zip(
=======
        for p, g, mu, nu, spec in zip(
>>>>>>> 6f813c52
            tree_leaves(state.weights),
            grad_leaves,
            tree_leaves(state.adam_mu),
            tree_leaves(state.adam_nu),
            tree_leaves(shardtypes.make_partition_specs(State)),
<<<<<<< HEAD
            tree_leaves(lr_scales),
=======
>>>>>>> 6f813c52
        ):
            assert shardtypes.is_fully_sharded(
                spec
            ), "Weight update is only correctly scaled for fully sharded weights."
            # Gradient clipping
            g = g * rescale
            # Adam scaling
            mu = (1 - hparams.adam_b1) * g + hparams.adam_b1 * mu
            nu = (1 - hparams.adam_b2) * jax.lax.square(g) + hparams.adam_b2 * nu
            # We need step numbers to start at 1, not 0. Otherwise the bias correction produces NaN.
            completed_steps = step + 1
            mu_hat = mu / (1 - jnp.float32(hparams.adam_b1) ** completed_steps)
            nu_hat = nu / (1 - jnp.float32(hparams.adam_b2) ** completed_steps)
            g = mu_hat / (jnp.sqrt(nu_hat + hparams.adam_eps_root) + hparams.adam_eps)
            # Weight decay
            g += hparams.weight_decay * p
            # Learning rate
<<<<<<< HEAD
            g *= lr / scale
=======
            g *= lr
>>>>>>> 6f813c52

            # Apply update
            new_ps.append(p - g)
            new_mus.append(mu)
            new_nus.append(nu)

        new_state = State(
            weights=jax.tree_util.tree_unflatten(grad_treedef, new_ps),
            adam_mu=jax.tree_util.tree_unflatten(grad_treedef, new_mus),
            adam_nu=jax.tree_util.tree_unflatten(grad_treedef, new_nus),
        )
        metrics = Metrics(
            loss=loss,
            learning_rate=lr,
            grad_norm=global_norm * rescale,
            raw_grad_norm=global_norm,
        )
        return new_state, metrics

    return sharded_step(state, step, batch)


@dataclass(frozen=True)
class Paths:
    root_working_dir: str
    model_name: Optional[str]


@dataclass(frozen=True)
class MeshConfig:
    d: int
    t: int


@dataclass(frozen=True)
class Config:
    model: Hparams
    training: TrainingHparams
    paths: Paths
    num_hosts: int
    checkpoint_interval: int
    mesh: MeshConfig
    io: training_io.IOConfig
    flat_tokens: Optional[FlatTokensParams] = None
    hf_dataset: Optional[HuggingFaceDataParams] = None

    def __post_init__(self):
        assert (
            self.flat_tokens is not None or self.hf_dataset is not None
        ), "Must provide either flat_tokens or hf_dataset."
        assert not (
            self.flat_tokens is not None and self.hf_dataset is not None
        ), "Should not specify both flat_tokens and hf_dataset."

    @cached_property
    def training_data(self) -> Union[FlatTokensParams, HuggingFaceDataParams]:
        return self.flat_tokens or self.hf_dataset


def main_contained(config, logger):
    """Main program, which does not access external services except as specified by config.paths or logger."""
    # Use partitionable (and hopefully fusable!) RNG.
    #
    # This is slower in compute time than 'unsafe_rbg' with flag '--xla_tpu_spmd_rng_bit_generator_unsafe=true',
    # but hopefully faster in memory time because it's fusable.
    # TODO: check this is true and if not, provide our own that actually is fusable.
    jax.config.update("jax_threefry_partitionable", True)
    with Mesh(
        mesh_utils.create_device_mesh([config.mesh.d, config.mesh.t], jax.devices()),
        ("d", "t"),
    ):
        root_rng = jax.random.PRNGKey(config.training.seed)

        loader = get_loader("train", config.training_data, config.training.tokens)
        assert (
            config.model.vocab > loader.max_token_id
        ), f"{config.model.vocab} vs {loader.max_token_id}"
        config_name = hydra.core.hydra_config.HydraConfig.get()["job"]["config_name"]
        model_name = (
            config.paths.model_name
            if config.paths.model_name
            else get_model_name(config_name)
        )

        model_dir = os.path.join(config.paths.root_working_dir, model_name)
        # training_io.mkdir(model_dir)
        state = jax.jit(partial(State.init, config.model))(
            fold_in_str(root_rng, "init")
        )
        state, start_step = training_io.load_checkpoint_if_it_exists(
            model_dir, state, config.io
        )

        # Explicitly compile training step, to record XLA HLO graph.
        # See https://bnikolic.co.uk/blog/python/jax/2022/02/22/jax-outputgraph-rev
        c_training_step = training_step.lower(
            state, jnp.uint32(0), config.model, config.training, loader.load(0)
        ).compile()
        date = datetime.datetime.now().strftime("%Y_%m_%d_%H_%M_%S")
        # training_io.save_hlo_svg(os.path.join(model_dir, f'training_step_optimized_hlo_{date}.svg'), c_training_step)

        log_interval = math.ceil(config.training.steps / 5000)
        print(f"{log_interval=}")

        cum_metrics = None

        def update_metrics(metrics: Metrics):
            nonlocal cum_metrics
            cum_metrics.loss += metrics.loss
            cum_metrics.grad_norm += metrics.grad_norm
            cum_metrics.raw_grad_norm += metrics.raw_grad_norm
            cum_metrics.learning_rate += metrics.learning_rate

        for step in range(start_step, config.training.steps):
            # if step % config.checkpoint_interval == 0 and step > start_step:
            #   training_io.save_checkpoint(model_dir, step, state, config.io)

            # We profile on the second step, because the first step has a long pause for XLA
            # compilation and initial shuffle buffer loading.
            if training_io.is_device_0() and step == start_step + 1:
                jax.block_until_ready(state)
                training_io.start_profile()
                profile_start = time.time()

            state, output = c_training_step(state, jnp.uint32(step), loader.load(step))

            # Run profile for two steps, to include data loading time in between them.
            if training_io.is_device_0() and step == start_step + 2:
                jax.block_until_ready(state)
                profile_duration = time.time() - profile_start
                training_io.stop_profile(model_dir)

                # Print MFU, including (one step of) data loading time.
                print(f"Profile time: {profile_duration}s for 2 steps.")
                model_params = jax.tree.reduce(
                    operator.add, jax.tree.map(lambda w: w.size, state.weights)
                )
                tokens = config.training.tokens.batch * config.training.tokens.len
                print(f"Model params: {model_params:_}")
                print(f"Tokens: {tokens:_}")
                device_flops = training_io.get_flops_per_device()
                num_devices = jax.device_count()
                print(
                    f"MFU (projections only): {100 * (2 * 6 * model_params * tokens / (num_devices * profile_duration)) / device_flops:.2f}% MFU"
                )

            if step % log_interval == 0:
                if cum_metrics:
                    cum_metrics = Metrics(
                        loss=cum_metrics.loss / log_interval,
                        learning_rate=cum_metrics.learning_rate / log_interval,
                        grad_norm=cum_metrics.grad_norm / log_interval,
                        raw_grad_norm=cum_metrics.raw_grad_norm / log_interval,
                    )
                else:
                    cum_metrics = output
                training_io.log(step, logger, cum_metrics)
                cum_metrics = output
            else:
                update_metrics(output)


def clear_tpu_locks():
    try:
        raw_pids = subprocess.run(
            ["lsof", "-w", "/dev/accel0"], capture_output=True, text=True
        ).stdout
        pids = set()
        for line in raw_pids.splitlines()[1:]:
            parts = line.split()
            if len(parts) > 1:
                pids.add(parts[1])
        for pid in pids:
            os.kill(int(pid), signal.SIGTERM)
        if pids:
            os.remove("/tmp/libtpu_lockfile")
    except Exception as e:
        print(f"Error clearing TPU locks: {e}")
        pass


def get_model_name(config_name: str):
    overrides = hydra.core.hydra_config.HydraConfig.get()["job"]["override_dirname"]
    overrides = ",".join(overrides.split(",")[1:]).replace("=", ":")
    return f"{config_name}_{overrides}" if overrides else config_name


@hydra.main(config_path="configs", version_base=None)
def main(config):
    config = jax_extra.make_dataclass_from_dict(Config, config)
    if config.training.queue:
        config_name = hydra.core.hydra_config.HydraConfig.get()["job"]["config_name"]
        task_name = (
            config.paths.model_name
            if config.paths.model_name
            else get_model_name(config_name)
        )
        git_branch_name = subprocess.run(
            ["git", "rev-parse", "--abbrev-ref", "HEAD"],
            check=True,
            stdout=subprocess.PIPE,
            stderr=subprocess.PIPE,
            text=True,
        ).stdout.strip()
        task = Task.init(
            project_name=f"{config_name}/{git_branch_name}", task_name=task_name
        )
        task.add_tags([git_branch_name])
        logger = task.get_logger()
        task.execute_remotely(queue_name=config.training.queue)
        task.launch_multi_node(
            config.num_hosts, wait=True, queue=config.training.queue + "-workers"
        )
        clear_tpu_locks()
        jax.distributed.initialize(
            os.environ["MASTER_ADDR"] + ":" + os.environ["MASTER_PORT"],
            num_processes=int(os.environ["WORLD_SIZE"]),
            process_id=int(os.environ["RANK"]),
        )
    else:
        logger = None
    main_contained(config, logger)

    if not training_io.is_device_0():
        task.set_system_tags((task.get_system_tags() or []) + ["hidden"])


if __name__ == "__main__":
    main()<|MERGE_RESOLUTION|>--- conflicted
+++ resolved
@@ -52,17 +52,12 @@
 
 
 @dataclass(frozen=True)
-<<<<<<< HEAD
 class BaseWidths:
-=======
-class Hparams:
->>>>>>> 6f813c52
     d_model: int
     n_q_per_kv: int
     n_kv: int
     d_head: int
     layers: int
-<<<<<<< HEAD
     d_ff: int
 
 
@@ -81,9 +76,6 @@
     a_output: float
 
 
-perform_coord_check = True
-
-
 @pytree_dataclass
 class Model:
     embed: f32["vocab/t d_model/d"]
@@ -98,8 +90,6 @@
     w_down: f32["layers d_model/d d_ff/t"]
     final_layer_norm: f32["d_model/d/t"]
 
-    coord_checks_per_activation = defaultdict(lambda: [])
-
     @staticmethod
     @typechecked
     def init(h: Hparams, rng: PRNGKey) -> "Model":
@@ -175,101 +165,6 @@
         shardings = make_shardings(Model)
         return jax.tree.map(lax.with_sharding_constraint, arrays, shardings)
 
-=======
-    vocab: int
-    d_ff: int
-    rope_max_timescale: int
-
-
-@pytree_dataclass
-class Model:
-    embed: f32["vocab/t d_model/d"]
-    unembed: f32["vocab/t d_model/d"]
-    ln1: f32["layers d_model/t/d"]
-    ln2: f32["layers d_model/t/d"]
-    w_q: f32["layers d_model/d n_q_per_kv n_kv/t d_head"]
-    w_kv: f32["layers 2 d_model/d n_kv/t d_head"]
-    w_o: f32["layers d_model/d n_q_per_kv n_kv/t d_head"]
-    w_gate: f32["layers d_model/d d_ff/t"]
-    w_up: f32["layers d_model/d d_ff/t"]
-    w_down: f32["layers d_model/d d_ff/t"]
-    final_layer_norm: f32["d_model/d/t"]
-
-    @staticmethod
-    @typechecked
-    def init(h: Hparams, rng: PRNGKey) -> "Model":
-        embed = jax.random.normal(
-            jax_extra.fold_in_str(rng, "embed"), (h.vocab, h.d_model), dtype=jnp.float32
-        )
-        # https://github.com/google/jax/issues/20390 for ones_like with sharding.
-        ln1 = jnp.ones((h.layers, h.d_model), dtype=jnp.float32)
-        ln2 = jnp.ones((h.layers, h.d_model), dtype=jnp.float32)
-        final_layer_norm = jnp.ones((h.d_model,), dtype=jnp.float32)
-
-        # All of wi/wq/wo/wo/w_kv use truncated_normal initializers with 'fan_in' scaling,
-        # i.e. variance set to 1.0/fan_in.
-        # The constant is stddev of standard normal truncated to (-2, 2)
-        truncated_normal_stddev = 0.87962566103423978
-
-        # scale for tensors with d_model fan_in and truncated normal truncated to (-2, 2)
-        d_model_scale = 1 / (math.sqrt(h.d_model) * truncated_normal_stddev)
-
-        w_kv_scale = d_model_scale
-        w_q_scale = d_model_scale / math.sqrt(h.d_head)
-        total_head_dim = h.n_q_per_kv * h.n_kv * h.d_head
-        w_o_scale = 1 / (math.sqrt(total_head_dim) * truncated_normal_stddev)
-        w_up_scale = d_model_scale
-        w_down_scale = 1 / (math.sqrt(h.d_ff) * truncated_normal_stddev)
-        unembed_scale = d_model_scale
-
-        w_kv_shape = (h.layers, 2, h.d_model, h.n_kv, h.d_head)
-        w_kv = w_kv_scale * jax.random.truncated_normal(
-            fold_in_str(rng, "w_kv"), -2, 2, w_kv_shape, dtype=jnp.float32
-        )
-        w_q_shape = (h.layers, h.d_model, h.n_q_per_kv, h.n_kv, h.d_head)
-        w_q = w_q_scale * jax.random.truncated_normal(
-            fold_in_str(rng, "w_q"), -2, 2, w_q_shape, dtype=jnp.float32
-        )
-        w_kv_shape = (h.layers, 2, h.d_model, h.n_kv, h.d_head)
-        w_kv = w_kv_scale * jax.random.truncated_normal(
-            fold_in_str(rng, "w_kv"), -2, 2, w_kv_shape, dtype=jnp.float32
-        )
-        w_o_shape = w_q_shape
-        w_o = w_o_scale * jax.random.truncated_normal(
-            fold_in_str(rng, "w_o"), -2, 2, w_o_shape, dtype=jnp.float32
-        )
-
-        ff_shape = (h.layers, h.d_model, h.d_ff)
-        w_gate = w_up_scale * jax.random.truncated_normal(
-            fold_in_str(rng, "w_gate"), -2, 2, ff_shape, dtype=jnp.float32
-        )
-        w_up = w_up_scale * jax.random.truncated_normal(
-            fold_in_str(rng, "w_up"), -2, 2, ff_shape, dtype=jnp.float32
-        )
-        w_down = w_down_scale * jax.random.truncated_normal(
-            fold_in_str(rng, "w_down"), -2, 2, ff_shape, dtype=jnp.float32
-        )
-
-        unembed = unembed_scale * jax.random.truncated_normal(
-            fold_in_str(rng, "unembed"), -2, 2, (h.vocab, h.d_model), dtype=jnp.float32
-        )
-        arrays = Model(
-            embed=embed,
-            unembed=unembed,
-            ln1=ln1,
-            ln2=ln2,
-            w_q=w_q,
-            w_kv=w_kv,
-            w_o=w_o,
-            w_gate=w_gate,
-            w_up=w_up,
-            w_down=w_down,
-            final_layer_norm=final_layer_norm,
-        )
-        shardings = make_shardings(Model)
-        return jax.tree.map(lax.with_sharding_constraint, arrays, shardings)
-
->>>>>>> 6f813c52
     @typechecked
     def forward_pass(
         self, h: Hparams, ids: u32[b"B/d L"], is_seq_start: bool_[b"B/d L"]
@@ -315,10 +210,7 @@
                 )
             )
             q = rope_table.apply("L D -> 1 L 1 1 D", q)
-<<<<<<< HEAD
             print(f"{q.shape}")
-=======
->>>>>>> 6f813c52
             w_kv = shardops.all_gather("2 M/d K/t D -> 2 M K/t D", jnp.bfloat16(w_kv))
             k, v = shardops.einsum_unreduced(
                 "B/d L M, k_v M K/t D -> k_v B/d L K/t D", nx, w_kv
@@ -386,14 +278,10 @@
         x = shardops.all_gather("B/d L M/t -> B/d L M", x)
         ln = shardops.all_gather("M/t/d -> M", jnp.float32(self.final_layer_norm))
         x = jnp.bfloat16(rms_norm(x) * ln)
-<<<<<<< HEAD
         unembed_scale = h.a_output * math.sqrt(h.base.d_model) / h.d_model
         unembed = unembed_scale * shardops.all_gather(
             "V/t M/d -> V/t M", jnp.bfloat16(self.unembed)
         )
-=======
-        unembed = shardops.all_gather("V/t M/d -> V/t M", jnp.bfloat16(self.unembed))
->>>>>>> 6f813c52
         logits = shardops.einsum_unreduced(
             "B/d L M, V/t M -> B/d L V/t",
             x,
@@ -564,7 +452,6 @@
             global_norm_square += jnp.sum(jax.lax.square(g))
         global_norm_square = jax.lax.psum(global_norm_square, ("d", "t"))
         global_norm = jnp.sqrt(global_norm_square)
-<<<<<<< HEAD
 
         base = h.base
 
@@ -590,30 +477,19 @@
             # according to claude this might have to be a fixed value across all widths
             # TODO: check what is correct
             rescale = jnp.minimum(1.0, clip_value / global_norm)
-=======
-        if hparams.use_grad_clip:
-            rescale = jnp.minimum(1.0, 1.0 / global_norm)
->>>>>>> 6f813c52
         else:
             rescale = 1.0
 
         new_ps = []
         new_mus = []
         new_nus = []
-<<<<<<< HEAD
         for p, g, mu, nu, spec, scale in zip(
-=======
-        for p, g, mu, nu, spec in zip(
->>>>>>> 6f813c52
             tree_leaves(state.weights),
             grad_leaves,
             tree_leaves(state.adam_mu),
             tree_leaves(state.adam_nu),
             tree_leaves(shardtypes.make_partition_specs(State)),
-<<<<<<< HEAD
             tree_leaves(lr_scales),
-=======
->>>>>>> 6f813c52
         ):
             assert shardtypes.is_fully_sharded(
                 spec
@@ -631,11 +507,7 @@
             # Weight decay
             g += hparams.weight_decay * p
             # Learning rate
-<<<<<<< HEAD
             g *= lr / scale
-=======
-            g *= lr
->>>>>>> 6f813c52
 
             # Apply update
             new_ps.append(p - g)
